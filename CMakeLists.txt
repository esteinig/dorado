--- conflicted
+++ resolved
@@ -128,13 +128,8 @@
     dorado/read_pipeline/ReadFilterNode.h
     dorado/read_pipeline/ReadToBamTypeNode.cpp
     dorado/read_pipeline/ReadToBamTypeNode.h
-<<<<<<< HEAD
-    dorado/read_pipeline/StatsCounter.cpp
-    dorado/read_pipeline/StatsCounter.h
     dorado/read_pipeline/SubreadTaggerNode.cpp
     dorado/read_pipeline/SubreadTaggerNode.h
-=======
->>>>>>> b93ab025
     dorado/read_pipeline/BaseSpaceDuplexCallerNode.cpp
     dorado/read_pipeline/BaseSpaceDuplexCallerNode.h
     dorado/read_pipeline/DuplexSplitNode.cpp
