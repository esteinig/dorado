#include "Version.h"
#include "data_loader/DataLoader.h"
#include "decode/CPUDecoder.h"
#ifdef __APPLE__
#include "nn/MetalCRFModel.h"
#include "utils/metal_utils.h"
#else
#include "nn/CudaCRFModel.h"
#include "utils/cuda_utils.h"
#endif
#include "nn/ModelRunner.h"
#include "nn/RemoraModel.h"
#include "read_pipeline/BasecallerNode.h"
#include "read_pipeline/ModBaseCallerNode.h"
#include "read_pipeline/ScalerNode.h"
#include "read_pipeline/WriterNode.h"
#include "utils/log_utils.h"
#include "utils/parameters.h"

#include <argparse.hpp>
#include <spdlog/spdlog.h>

#include <filesystem>
#include <iostream>
#include <sstream>
#include <thread>

void setup(std::vector<std::string> args,
           const std::filesystem::path& model_path,
           const std::string& data_path,
           const std::string& remora_models,
           const std::string& device,
           size_t chunk_size,
           size_t overlap,
           size_t batch_size,
           size_t num_runners,
           size_t remora_batch_size,
           size_t num_remora_threads,
           bool emit_fastq,
           bool emit_moves) {
    torch::set_num_threads(1);
    std::vector<Runner> runners;

    int num_devices = 1;

    if (device == "cpu") {
        batch_size = batch_size == 0 ? std::thread::hardware_concurrency() : batch_size;
        for (size_t i = 0; i < num_runners; i++) {
            runners.push_back(std::make_shared<ModelRunner<CPUDecoder>>(model_path, device,
                                                                        chunk_size, batch_size));
        }
#ifdef __APPLE__
    } else if (device == "metal") {
        batch_size = batch_size == 0 ? auto_gpu_batch_size(model_path.string()) : batch_size;
        auto caller = create_metal_caller(model_path, chunk_size, batch_size);
        for (int i = 0; i < num_runners; i++) {
            runners.push_back(std::make_shared<MetalModelRunner>(caller, chunk_size, batch_size));
        }
    } else {
        throw std::runtime_error(std::string("Unsupported device: ") + device);
    }
#else   // ifdef __APPLE__
    } else {
        auto devices = parse_cuda_device_string(device);
        num_devices = devices.size();
        batch_size =
                batch_size == 0 ? auto_gpu_batch_size(model_path.string(), devices) : batch_size;
        for (auto device_string : devices) {
            auto caller = create_cuda_caller(model_path, chunk_size, batch_size, device_string);
            for (size_t i = 0; i < num_runners; i++) {
                runners.push_back(
                        std::make_shared<CudaModelRunner>(caller, chunk_size, batch_size));
            }
        }
    }
#endif  // __APPLE__

    // verify that all runners are using the same stride, in case we allow multiple models in future
    auto model_stride = runners.front()->model_stride();
    auto adjusted_chunk_size = runners.front()->chunk_size();
    assert(std::all_of(runners.begin(), runners.end(), [&](auto runner) {
        return runner->model_stride() == model_stride &&
               runner->chunk_size() == adjusted_chunk_size;
    }));

    if (chunk_size != adjusted_chunk_size) {
        spdlog::debug("Adjusted chunk size to match model stride: {} -> {}", chunk_size,
                      adjusted_chunk_size);
        chunk_size = adjusted_chunk_size;
    }
    auto adjusted_overlap = (overlap / model_stride) * model_stride;
    if (overlap != adjusted_overlap) {
        spdlog::debug("Adjusted overlap to match model stride: {} -> {}", overlap,
                      adjusted_overlap);
        overlap = adjusted_overlap;
    }

    if (!remora_models.empty() && emit_fastq) {
        throw std::runtime_error("Modified base models cannot be used with FASTQ output");
    }

    std::vector<std::filesystem::path> remora_model_list;
    std::istringstream stream{remora_models};
    std::string model;
    while (std::getline(stream, model, ',')) {
        remora_model_list.push_back(model);
    }

    // generate model callers before nodes or it affects the speed calculations
    std::vector<std::shared_ptr<RemoraCaller>> remora_callers;

#ifndef __APPLE__
    auto devices = parse_cuda_device_string(device);
    num_devices = devices.size();

    for (auto device_string : devices) {
        for (const auto& remora_model : remora_model_list) {
            auto caller = std::make_shared<RemoraCaller>(remora_model, device_string,
                                                         remora_batch_size, model_stride);
            remora_callers.push_back(caller);
        }
    }
#else
    for (const auto& remora_model : remora_model_list) {
        auto caller = std::make_shared<RemoraCaller>(remora_model, device, remora_batch_size,
                                                     model_stride);
        remora_callers.push_back(caller);
    }
#endif  // __APPLE__

    WriterNode writer_node(std::move(args), emit_fastq, emit_moves, num_devices * 2);

    std::unique_ptr<ModBaseCallerNode> mod_base_caller_node;
    std::unique_ptr<BasecallerNode> basecaller_node;

    if (!remora_model_list.empty()) {
        mod_base_caller_node = std::make_unique<ModBaseCallerNode>(
                writer_node, std::move(remora_callers), num_remora_threads, num_devices,
                model_stride, remora_batch_size);
        basecaller_node =
                std::make_unique<BasecallerNode>(*mod_base_caller_node, std::move(runners),
                                                 batch_size, chunk_size, overlap, model_stride);
    } else {
        basecaller_node = std::make_unique<BasecallerNode>(
                writer_node, std::move(runners), batch_size, chunk_size, overlap, model_stride);
    }
    ScalerNode scaler_node(*basecaller_node, num_devices * 2);
    DataLoader loader(scaler_node, "cpu", num_devices);
    loader.load_reads(data_path);
}

int basecaller(int argc, char* argv[]) {
    using dorado::utils::default_parameters;

    InitLogging();
    argparse::ArgumentParser parser("dorado", DORADO_VERSION);

    parser.add_argument("model").help("the basecaller model to run.");

    parser.add_argument("data").help("the data directory.");

    parser.add_argument("-v", "--verbose").default_value(false).implicit_value(true);

    parser.add_argument("-x", "--device")
            .help("device string in format \"cuda:0,...,N\", \"cuda:all\", \"metal\" etc..")
            .default_value(default_parameters.device);

    parser.add_argument("-b", "--batchsize")
            .default_value(default_parameters.batchsize)
            .scan<'i', int>()
            .help("if 0 an optimal batchsize will be selected");

    parser.add_argument("-c", "--chunksize")
            .default_value(default_parameters.chunksize)
            .scan<'i', int>();

    parser.add_argument("-o", "--overlap")
            .default_value(default_parameters.overlap)
            .scan<'i', int>();

    parser.add_argument("-r", "--num_runners")
            .default_value(default_parameters.num_runners)
            .scan<'i', int>();

    parser.add_argument("--emit-fastq").default_value(false).implicit_value(true);

<<<<<<< HEAD
    parser.add_argument("--remora-batchsize")
            .default_value(default_parameters.remora_batchsize)
            .default_value(1024)
            .scan<'i', int>();
=======
    parser.add_argument("--emit-moves").default_value(false).implicit_value(true);

    parser.add_argument("--remora-batchsize").default_value(1024).scan<'i', int>();
>>>>>>> 1a40836f

    parser.add_argument("--remora-threads")
            .default_value(default_parameters.remora_threads)
            .scan<'i', int>();

    parser.add_argument("--remora-models")
            .default_value(std::string())
            .help("a comma separated list of remora models");

    try {
        parser.parse_args(argc, argv);
    } catch (const std::exception& e) {
        std::ostringstream parser_stream;
        parser_stream << parser;
        spdlog::error("{}\n{}", e.what(), parser_stream.str());
        std::exit(1);
    }

    std::vector<std::string> args(argv, argv + argc);

    if (parser.get<bool>("--verbose")) {
        spdlog::set_level(spdlog::level::debug);
    }

    spdlog::info("> Creating basecall pipeline");
    try {
        setup(args, parser.get<std::string>("model"), parser.get<std::string>("data"),
              parser.get<std::string>("--remora-models"), parser.get<std::string>("-x"),
              parser.get<int>("-c"), parser.get<int>("-o"), parser.get<int>("-b"),
              parser.get<int>("-r"), parser.get<int>("--remora-batchsize"),
              parser.get<int>("--remora-threads"), parser.get<bool>("--emit-fastq"),
              parser.get<bool>("--emit-moves"));
    } catch (const std::exception& e) {
        spdlog::error("{}", e.what());
        return 1;
    }

    spdlog::info("> Finished");
    return 0;
}<|MERGE_RESOLUTION|>--- conflicted
+++ resolved
@@ -184,16 +184,11 @@
 
     parser.add_argument("--emit-fastq").default_value(false).implicit_value(true);
 
-<<<<<<< HEAD
+    parser.add_argument("--emit-moves").default_value(false).implicit_value(true);
+
     parser.add_argument("--remora-batchsize")
             .default_value(default_parameters.remora_batchsize)
-            .default_value(1024)
-            .scan<'i', int>();
-=======
-    parser.add_argument("--emit-moves").default_value(false).implicit_value(true);
-
-    parser.add_argument("--remora-batchsize").default_value(1024).scan<'i', int>();
->>>>>>> 1a40836f
+            .scan<'i', int>();
 
     parser.add_argument("--remora-threads")
             .default_value(default_parameters.remora_threads)
