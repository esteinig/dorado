--- conflicted
+++ resolved
@@ -96,7 +96,28 @@
     find_library(APPLE_FWK_METAL Metal REQUIRED)
     set(TORCH_URL https://files.pythonhosted.org/packages/7b/91/89bbe2316b93671b6bccec094df6bc66109cf6d21a364cd2f1becd11ba3c/torch-${TORCH_VERSION}-cp39-none-macosx_11_0_arm64.whl)
     set(TORCH_LIB "${CMAKE_SOURCE_DIR}/dorado/3rdparty/torch-${TORCH_VERSION}-${CMAKE_SYSTEM_NAME}/torch")
-<<<<<<< HEAD
+
+    set(AIR_FILES)
+    set(METAL_SOURCES dorado/nn/metal/nn.metal)
+
+    foreach(source ${METAL_SOURCES})
+        get_filename_component(basename "${source}" NAME_WE)
+        set(air_path "${CMAKE_BINARY_DIR}/${basename}.air")
+        add_custom_command(
+            OUTPUT "${air_path}"
+            COMMAND xcrun -sdk macosx metal -ffast-math -c "${CMAKE_CURRENT_SOURCE_DIR}/${source}" -o "${air_path}"
+            DEPENDS "${CMAKE_CURRENT_SOURCE_DIR}/${source}"
+            COMMENT "Compiling metal kernels"
+        )
+        list(APPEND AIR_FILES "${air_path}")
+    endforeach()
+
+    add_custom_command(
+        OUTPUT default.metallib
+        COMMAND xcrun -sdk macosx metallib ${AIR_FILES} -o ${CMAKE_BINARY_DIR}/lib/default.metallib
+        DEPENDS ${AIR_FILES}
+        COMMENT "Creating metallib"
+    )
 elseif(WIN32)
     enable_language(CUDA)
     set(TORCH_URL https://download.pytorch.org/libtorch/cu113/libtorch-win-shared-with-deps-${TORCH_VERSION}%2Bcu113.zip)
@@ -113,30 +134,6 @@
     endif()
     list(APPEND CMAKE_PREFIX_PATH ${3RD_PARTY}/${HDF_VER}/install)
     message("Prefix path is ${CMAKE_PREFIX_PATH}")
-=======
-
-    set(AIR_FILES)
-    set(METAL_SOURCES dorado/nn/metal/nn.metal)
-
-    foreach(source ${METAL_SOURCES})
-        get_filename_component(basename "${source}" NAME_WE)
-        set(air_path "${CMAKE_BINARY_DIR}/${basename}.air")
-        add_custom_command(
-            OUTPUT "${air_path}"
-            COMMAND xcrun -sdk macosx metal -ffast-math -c "${CMAKE_CURRENT_SOURCE_DIR}/${source}" -o "${air_path}"
-            DEPENDS "${CMAKE_CURRENT_SOURCE_DIR}/${source}"
-            COMMENT "Compiling metal kernels"
-        )
-        list(APPEND AIR_FILES "${air_path}")
-    endforeach()
-
-    add_custom_command(
-        OUTPUT default.metallib
-        COMMAND xcrun -sdk macosx metallib ${AIR_FILES} -o ${CMAKE_BINARY_DIR}/lib/default.metallib
-        DEPENDS ${AIR_FILES}
-        COMMENT "Creating metallib"
-    )
->>>>>>> dd79bf5f
 endif()
 
 add_hdf_vbz_plugin()
@@ -172,24 +169,14 @@
 include_directories(${CMAKE_CURRENT_BINARY_DIR}/dorado)
 
 include_directories(${HDF5_INCLUDE_DIRS}
-<<<<<<< HEAD
         dorado/3rdparty/HighFive/include
         dorado/3rdparty/HDF5/apple/1.12.1/include
         dorado/3rdparty/catch2
         dorado/3rdparty/argparse
         dorado/3rdparty/toml11
         dorado/3rdparty/hdf_plugins/vbz_plugin
+        dorado/3rdparty/metal-cpp/metal-cpp
         dorado)
-=======
-                    dorado/3rdparty/HighFive/include
-                    dorado/3rdparty/HDF5/apple/1.12.1/include
-                    dorado/3rdparty/catch2
-                    dorado/3rdparty/argparse
-                    dorado/3rdparty/toml11
-                    dorado/3rdparty/hdf_plugins/vbz_plugin
-                    dorado/3rdparty/metal-cpp/metal-cpp
-                    dorado)
->>>>>>> dd79bf5f
 
 set(LIB_SOURCE_FILES
         dorado/data_loader/Fast5DataLoader.cpp
