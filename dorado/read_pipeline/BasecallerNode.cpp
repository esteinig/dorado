--- conflicted
+++ resolved
@@ -188,21 +188,6 @@
                 basecall_current_batch(worker_id);
             }
 
-<<<<<<< HEAD
-            } else {
-                // There's no chunks available to call at the moment, sleep and try again
-                chunks_lock.unlock();
-
-                auto current_time = std::chrono::system_clock::now();
-                auto delta = std::chrono::duration_cast<std::chrono::milliseconds>(
-                        current_time - last_chunk_reserve_time);
-                if (delta.count() > m_batch_timeout_ms && !m_batched_chunks[worker_id].empty()) {
-                    basecall_current_batch(worker_id);
-                    ++m_num_partial_batches_called;
-                } else {
-                    std::this_thread::sleep_for(100ms);
-                    ++m_num_input_chunks_sleeps;
-=======
             // Reduce the count of active runner threads.  If this was the last active
             // thread also send termination signal to sink
             int num_remaining_runners = --m_num_active_model_runners;
@@ -211,7 +196,6 @@
                 // rather than terminating each runner as it finishes
                 for (auto &runner : m_model_runners) {
                     runner->terminate();
->>>>>>> 628722d0
                 }
                 m_terminate_manager.store(true);
             }
@@ -323,7 +307,6 @@
     }
     stats["batches_called"] = m_num_batches_called;
     stats["partial_batches_called"] = m_num_partial_batches_called;
-    stats["input_chunks_sleeps"] = m_num_input_chunks_sleeps;
     stats["call_chunks_ms"] = m_call_chunks_ms;
     stats["called_reads_pushed"] = m_called_reads_pushed;
     return stats;
