stages:
  - pre-flight
  - build
  - test
  - deploy

variables:
  BUILD_DIR: build
  GIT_SUBMODULE_STRATEGY: recursive
  CUDA: "11.8"
  WIN_CUDA_TOOLKIT: "/c/Program Files/NVIDIA GPU Computing Toolkit/CUDA/v${CUDA}"

# Build stage components

.macos_m1_runner: &macos_m1_runner
  tags:
    - macos
    - m1
  variables:
    MACOSX_DEPLOYMENT_TARGET: "12.0"

.macos_x64_runner: &macos_x64_runner
  tags:
    - osx_x86
  variables:
    MACOSX_DEPLOYMENT_TARGET: "10.15"

.linux_runner: &linux_runner
  tags:
    - linux
    - nvidia-docker

.linux_arm64_runner: &linux_arm64_runner
  tags:
    - linux_aarch64
    - docker-arm

.linux_tegra_runner: &linux_tegra_runner
  tags:
    - nvidia-docker-tegra-gpu

.linux_orin_runner: &linux_orin_runner
  tags:
    - linux-arm64-gpu
    - nvidia-docker

.windows_runner: &windows_runner
  tags:
    - win10-gpu

.linux_dependencies: &linux_dependencies
  before_script:
    - echo Dorado dependency stage
    - apt-get update && apt-get install -y --no-install-recommends samtools curl libhdf5-dev libssl-dev libzstd-dev libsz2

.build_dorado: &build_dorado
  stage: build
  script:
    - echo Dorado build stage
    - cmake ${BUILD_OPTIONS} -S . -B ${BUILD_DIR}
    - cmake --build ${BUILD_DIR} --config Release --target install -j 8
    - ctest -C Release --test-dir ${BUILD_DIR} --output-on-failure
  artifacts:
    paths:
      - dist
      - tests/data
    expire_in: 1 day

.build_dorado_archive: &build_dorado_archive
  stage: build
  script:
    - cmake ${BUILD_OPTIONS} -S . -B ${BUILD_DIR}
    - cmake --build ${BUILD_DIR} --config Release -j 8
    - cpack --config ${BUILD_DIR}/CPackConfig.cmake
  artifacts:
    paths:
      - archive
    expire_in: 1 day

.build_dorado_lib_only: &build_dorado_lib_only
  stage: build
  script:
    - cmake ${BUILD_OPTIONS} -S . -B ${BUILD_DIR} -DDORADO_LIB_ONLY=1
    - cmake --build ${BUILD_DIR} -j 8

# Pre-flight stages

pre-commit:
  image: ${DORADO_PRECOMMIT}
  stage: pre-flight
  script:
    - pip install pre-commit
    - pre-commit run --all-files
  tags:
    - linux

# Build stages

build:linux:x86:focal:install_deps:
  image: ${DORADO_DOCKER_ROOT}/dorado-no-deps-20.04-cuda-${CUDA}.0:1.0
  <<: *linux_dependencies
  <<: *linux_runner
  <<: *build_dorado
  when: manual

build:linux:x86:focal:
  image: ${DORADO_DOCKER_ROOT}/dorado-deps-20.04-cuda-${CUDA}.0:1.1
  variables:
    BUILD_OPTIONS: "-DDORADO_LIBTORCH_DIR=/usr/local/libtorch -DBUILD_KOI_FROM_SOURCE=ON -DGITLAB_CI_TOKEN=${CI_JOB_TOKEN}"
  <<: *linux_runner
  <<: *build_dorado

build:linux:arm64:bionic:
  image: ${DORADO_DOCKER_ROOT}/dorado-l4t-r32.4.3-deps:1.0
  variables:
    BUILD_OPTIONS: "-DDORADO_LIBTORCH_DIR=/usr/local/torch-1.10.0-Linux-aarch64/torch/"
  <<: *linux_arm64_runner
  <<: *build_dorado

build:linux:arm64:focal:
  image: nvcr.io/nvidia/l4t-pytorch:r35.1.0-pth1.13-py3
  variables:
    BUILD_OPTIONS: "-DDORADO_LIBTORCH_DIR=/usr/local/lib/python3.8/dist-packages/torch"
  <<: *linux_dependencies
  <<: *linux_arm64_runner
  <<: *build_dorado

build:linux:x86:focal_koi_download:
  image: ${DORADO_DOCKER_ROOT}/dorado-deps-20.04-cuda-${CUDA}.0:1.1
  variables:
    BUILD_OPTIONS: "-DDORADO_LIBTORCH_DIR=/usr/local/libtorch"
  <<: *linux_runner
  <<: *build_dorado

build:windows:
  <<: *windows_runner
  <<: *build_dorado
  before_script:
    - export PATH=${PATH}:${PWD}/dist/bin
    - export CUDA_TOOLKIT=$(cygpath -u $(cygpath -d "${WIN_CUDA_TOOLKIT}"))
    - export BUILD_OPTIONS="-A x64 -T cuda=${CUDA} -DCUDAToolkit_ROOT=${CUDA_TOOLKIT} -DBUILD_KOI_FROM_SOURCE=ON -DGITLAB_CI_TOKEN=${CI_JOB_TOKEN}"
    - echo BUILD_OPTIONS is ${BUILD_OPTIONS}

build:windows_koi_download:
  <<: *windows_runner
  <<: *build_dorado
  before_script:
    - export PATH=${PATH}:${PWD}/dist/bin
    - export CUDA_TOOLKIT=$(cygpath -u $(cygpath -d "${WIN_CUDA_TOOLKIT}"))
    - export BUILD_OPTIONS="-A x64 -T cuda=${CUDA} -DCUDAToolkit_ROOT=${CUDA_TOOLKIT}"
    - echo BUILD_OPTIONS is ${BUILD_OPTIONS}

build:macos:m1:
  variables:
  <<: *macos_m1_runner
  <<: *build_dorado

build:macos:x64:
  variables:
  <<: *macos_x64_runner
  <<: *build_dorado

build:ios:m1:
  variables:
    BUILD_OPTIONS: "-DCMAKE_TOOLCHAIN_FILE=cmake/ios-cmake/ios.toolchain.cmake -DPLATFORM=OS64 -DSKIP_HDF_PLUGINS=1 -DDEPLOYMENT_TARGET=16.0"
  <<: *macos_m1_runner
  <<: *build_dorado_lib_only

build_archive:linux:x86:focal:
  image: ${DORADO_DOCKER_ROOT}/dorado-deps-20.04-cuda-${CUDA}.0:1.1
  variables:
    BUILD_OPTIONS: "-DDORADO_LIBTORCH_DIR=/usr/local/libtorch -DBUILD_KOI_FROM_SOURCE=ON -DGITLAB_CI_TOKEN=${CI_JOB_TOKEN}"
  <<: *linux_runner
  <<: *build_dorado_archive
  when: manual

build_archive:linux:x86:cuda12:
  image: nvcr.io/nvidia/pytorch:23.01-py3
  variables:
    BUILD_OPTIONS: "-DDORADO_LIBTORCH_DIR=/usr/local/lib/python3.8/dist-packages/torch"
  <<: *linux_dependencies
  <<: *linux_runner
  <<: *build_dorado_archive
  when: manual

build_archive:linux:arm64:bionic:
  image: ${DORADO_DOCKER_ROOT}/dorado-l4t-r32.4.3-deps:1.0
  variables:
    BUILD_OPTIONS: "-DDORADO_LIBTORCH_DIR=/usr/local/torch-1.10.0-Linux-aarch64/torch/"
  <<: *linux_arm64_runner
  <<: *build_dorado_archive
  when: manual

build_archive:linux:arm64:focal:
  image: nvcr.io/nvidia/l4t-pytorch:r35.1.0-pth1.13-py3
  variables:
    BUILD_OPTIONS: "-DDORADO_LIBTORCH_DIR=/usr/local/lib/python3.8/dist-packages/torch"
  <<: *linux_dependencies
  <<: *linux_arm64_runner
  <<: *build_dorado_archive
  when: manual

build_archive:linux:x86:centos7:
  image: ${DORADO_DOCKER_ROOT}/dorado-deps-centos7-cuda-${CUDA}.0:1.1
  variables:
    BUILD_OPTIONS: "-DDORADO_LIBTORCH_DIR=/usr/local/libtorch -DBUILD_KOI_FROM_SOURCE=ON -DGITLAB_CI_TOKEN=${CI_JOB_TOKEN} -DOPENSSL_ROOT_DIR=/usr/lib64/openssl11/ -DOPENSSL_INCLUDE_DIR=/usr/include/openssl11 -DDORADO_USING_OLD_CPP_ABI=ON -DDYNAMIC_HDF=ON"
  <<: *linux_runner
  <<: *build_dorado_archive
  when: manual

build_archive:windows:
  before_script:
    - export CUDA_TOOLKIT=$(cygpath -u $(cygpath -d "${WIN_CUDA_TOOLKIT}"))
    - export BUILD_OPTIONS="-A x64 -T cuda=${CUDA} -DCUDAToolkit_ROOT=${CUDA_TOOLKIT} -DBUILD_KOI_FROM_SOURCE=ON -DGITLAB_CI_TOKEN=${CI_JOB_TOKEN}"
    - echo BUILD_OPTIONS is ${BUILD_OPTIONS}
  <<: *windows_runner
  <<: *build_dorado_archive
  when: manual

build_archive:macos:m1:
  variables:
  <<: *macos_m1_runner
  <<: *build_dorado_archive
  when: manual

build_archive:macos:x64:
  variables:
  <<: *macos_x64_runner
  <<: *build_dorado_archive
  when: manual

# Test stage components

.test_dorado: &test_dorado
  stage: test
  variables:
    GIT_STRATEGY: none
  script:
    - echo dorado basecaller test stage
    - ./dist/bin/dorado download --model dna_r9.4.1_e8_hac@v3.3
<<<<<<< HEAD
    - ./dist/bin/dorado basecaller dna_r9.4.1_e8_hac@v3.3 ./tests/data/pod5 -r 1 -b 384 --emit-fastq > ref.fq
    - ./dist/bin/dorado basecaller dna_r9.4.1_e8_hac@v3.3 ./tests/data/pod5 -r 1 -x cpu --modified-bases 5mCG > calls.sam
    - ./dist/bin/dorado basecaller dna_r9.4.1_e8_hac@v3.3 ./tests/data/pod5 -r 1 -b 384 --modified-bases 5mCG > calls.sam
=======
    - ./dist/bin/dorado basecaller dna_r9.4.1_e8_hac@v3.3 ./tests/data/pod5 -b 384 --modified-bases 5mCG > calls.sam
    - ./dist/bin/dorado basecaller dna_r9.4.1_e8_hac@v3.3 ./tests/data/pod5 -x cpu --modified-bases 5mCG > calls.sam
>>>>>>> 4ed609de
    - samtools quickcheck -u calls.sam
    - samtools view -b calls.sam > calls.bam
    - echo dorado aligner test stage
    - ./dist/bin/dorado aligner ref.fq calls.sam > calls.bam
    - ./dist/bin/dorado basecaller dna_r9.4.1_e8_hac@v3.3 ./tests/data/pod5 -r 1 -b 384 --modified-bases 5mCG | ./dist/bin/dorado aligner ref.fq > calls.bam
    - samtools quickcheck -u calls.bam
    - samtools view -h calls.bam > calls.sam

.test_archive: &test_archive
  stage: test
  variables:
    GIT_STRATEGY: none
  script:
    - tar -xzf archive/dorado-*.gz
    - ldd ./dorado-*/bin/dorado
    # We just want to check that dorado will run here, so simply display the verbose version info
    - ./dorado-*/bin/dorado -vv

# Test stages

test:linux:x86:focal:
  image: ${DORADO_DOCKER_ROOT}/dorado-deps-20.04-cuda-${CUDA}.0:1.1
  <<: *linux_dependencies
  <<: *linux_runner
  <<: *test_dorado
  needs:
    - build:linux:x86:focal

test:linux:arm64:bionic:
  image: ${DORADO_DOCKER_ROOT}/dorado-l4t-r32.4.3-deps:1.0
  <<: *linux_dependencies
  <<: *linux_tegra_runner
  <<: *test_dorado
  needs:
    - build:linux:arm64:bionic

test:linux:arm64:focal:
  image: nvcr.io/nvidia/l4t-pytorch:r35.1.0-pth1.13-py3
  <<: *linux_dependencies
  <<: *linux_orin_runner
  <<: *test_dorado
  needs:
    - build:linux:arm64:focal

test:macos:m1:
  <<: *macos_m1_runner
  <<: *test_dorado
  needs:
    - build:macos:m1

test:macos:x64:
  <<: *macos_x64_runner
  <<: *test_dorado
  needs:
    - build:macos:x64

# Test that you can run dorado in a clean cuda 20.04 environment
test_archive:linux:x86:20.04_nvidia:
  image: nvidia/cuda:${CUDA}.0-devel-ubuntu20.04
  <<: *linux_runner
  <<: *test_archive
  needs:
    - build_archive:linux:x86:centos7

# Test that you can run dorado in a clean cpu 18.04 environment
test_archive:linux:x86:18.04:
  image: ${DORADO_DOCKER_EXT}/ubuntu:18.04
  <<: *linux_runner
  <<: *test_archive
  needs:
    - build_archive:linux:x86:centos7

# Test that you can run dorado in a clean cpu 20.04 environment
test_archive:linux:x86:20.04:
  image: ${DORADO_DOCKER_EXT}/ubuntu:20.04
  <<: *linux_runner
  <<: *test_archive
  needs:
    - build_archive:linux:x86:centos7

# Test that you can run dorado in a clean l4t environment
test_archive:linux:arm64:18.04:
  image: nvcr.io/nvidia/l4t-base:r32.4.3
  <<: *linux_tegra_runner
  <<: *test_archive
  needs:
    - build_archive:linux:arm64:bionic

test_archive:linux:arm64:20.04:
  image: nvcr.io/nvidia/l4t-pytorch:r35.1.0-pth1.13-py3
  <<: *linux_dependencies
  <<: *linux_orin_runner
  <<: *test_archive
  needs:
    - build_archive:linux:arm64:focal

# MLHub

.mlhub: &mlhub
  stage: test
  when: manual
  image: ${TRIGGER_IMAGE}
  needs: []
  variables:
    GIT_STRATEGY: none

# MLHub - Single read eval
.mlhub_sre:
  <<: *mlhub
  script:
    - echo ${MODELS}
    - |
      curl -i --header "Content-Type: application/json" \
      --request POST \
      --data '{
          "key": "'${SRE_CONFIG_TRIGGER_KEY}'",
          "job_name": "Dorado SRE: '${CONDITION}' '${CI_COMMIT_REF_NAME}' - '"$CI_COMMIT_TITLE"' ",
          "script_parameters": {
              "models":'${MODELS}',
              "sre_output":"'${SRE_OUTPUT_ROOT}'/'${CI_COMMIT_SHA}'/",
              "dorado_branch":"'${CI_COMMIT_SHA}'"
              }
      }' \
      ${MLHUB_TRIGGER_URL}

mlhub:sre_4k_260bps:
  extends:
    .mlhub_sre
  variables:
    CONDITION: '4k_260bps'
    SRE_CONFIG_TRIGGER_KEY: ${MLHUB_TRIGGER_KEY_SRE_4k_260bps}
    MODELS: '["dna_r10.4.1_e8.2_260bps_fast@v4.1.0","dna_r10.4.1_e8.2_260bps_hac@v4.1.0","dna_r10.4.1_e8.2_260bps_sup@v4.1.0"]'

mlhub:sre_4k_400bps:
  extends:
    .mlhub_sre
  variables:
    CONDITION: '4k_400bps'
    SRE_CONFIG_TRIGGER_KEY: ${MLHUB_TRIGGER_KEY_SRE_4k_400bps}
    MODELS: '["dna_r10.4.1_e8.2_400bps_fast@v4.1.0","dna_r10.4.1_e8.2_400bps_hac@v4.1.0","dna_r10.4.1_e8.2_400bps_sup@v4.1.0"]'
    
mlhub:sre_5k_400bps:
  extends:
    .mlhub_sre
  variables:
    CONDITION: '5k_400bps'
    SRE_CONFIG_TRIGGER_KEY: ${MLHUB_TRIGGER_KEY_SRE_5k_400bps}
    MODELS: '["dna_r10.4.1_e8.2_5khz_400bps_fast@v4.2.alpha","dna_r10.4.1_e8.2_5khz_400bps_hac@v4.2.alpha","dna_r10.4.1_e8.2_5khz_400bps_sup@v4.2.alpha"]'

# MLHub - Remora
mlhub:remora-validate:
  <<: *mlhub
  script:
    - |
      curl --header "Content-Type: application/json" \
      --request POST \
      --data '{
          "key": "'${MLHUB_TRIGGER_KEY_REMORA}'",
          "job_name": "Dorado Remora: '${CI_COMMIT_REF_NAME}' - '"$CI_COMMIT_TITLE"' ",
          "script_parameters": {
            "dorado_branch":"'${CI_COMMIT_SHA}'",
            "dorado_build_options":"",
            "dorado_build_threads":"-- -j 8",
            "dorado_device":"'${DEVICE}'",
            "dorado_model":"dna_r10.4.1_e8.2_400bps_hac@v4.0.0",
            "dorado_modbase_model":"dna_r10.4.1_e8.2_400bps_hac@v4.0.0_5mCG_5hmCG@v2",
            "remora_model":"/media/groups/machine_learning/active/rharris/shared/nf-dorado-remora-analysis_datasets/dna_r10.4.1_e8.2_400bps_hac_v4.0.0_5hmc_5mc_CG_v2.pt"
          }
      }' \
      ${MLHUB_TRIGGER_URL}
  parallel:
    matrix:
      - DEVICE: 
        - "cuda:all"
        - "cpu"

# Deploy

deploy:all:
  stage: deploy
  variables:
    GIT_STRATEGY: none
  script:
   - ls -lh archive
  when: manual
  artifacts:
    paths:
      - archive
    expire_in: 1 day
  needs:
    - build_archive:linux:x86:centos7
    - build_archive:linux:arm64:bionic
    - build_archive:linux:arm64:focal
    - build_archive:macos:m1
    - build_archive:macos:x64
    - build_archive:windows<|MERGE_RESOLUTION|>--- conflicted
+++ resolved
@@ -238,19 +238,14 @@
   script:
     - echo dorado basecaller test stage
     - ./dist/bin/dorado download --model dna_r9.4.1_e8_hac@v3.3
-<<<<<<< HEAD
-    - ./dist/bin/dorado basecaller dna_r9.4.1_e8_hac@v3.3 ./tests/data/pod5 -r 1 -b 384 --emit-fastq > ref.fq
-    - ./dist/bin/dorado basecaller dna_r9.4.1_e8_hac@v3.3 ./tests/data/pod5 -r 1 -x cpu --modified-bases 5mCG > calls.sam
-    - ./dist/bin/dorado basecaller dna_r9.4.1_e8_hac@v3.3 ./tests/data/pod5 -r 1 -b 384 --modified-bases 5mCG > calls.sam
-=======
+    - ./dist/bin/dorado basecaller dna_r9.4.1_e8_hac@v3.3 ./tests/data/pod5 -b 384 --emit-fastq > ref.fq
     - ./dist/bin/dorado basecaller dna_r9.4.1_e8_hac@v3.3 ./tests/data/pod5 -b 384 --modified-bases 5mCG > calls.sam
     - ./dist/bin/dorado basecaller dna_r9.4.1_e8_hac@v3.3 ./tests/data/pod5 -x cpu --modified-bases 5mCG > calls.sam
->>>>>>> 4ed609de
     - samtools quickcheck -u calls.sam
     - samtools view -b calls.sam > calls.bam
     - echo dorado aligner test stage
     - ./dist/bin/dorado aligner ref.fq calls.sam > calls.bam
-    - ./dist/bin/dorado basecaller dna_r9.4.1_e8_hac@v3.3 ./tests/data/pod5 -r 1 -b 384 --modified-bases 5mCG | ./dist/bin/dorado aligner ref.fq > calls.bam
+    - ./dist/bin/dorado basecaller dna_r9.4.1_e8_hac@v3.3 ./tests/data/pod5 -b 384 --modified-bases 5mCG | ./dist/bin/dorado aligner ref.fq > calls.bam
     - samtools quickcheck -u calls.bam
     - samtools view -h calls.bam > calls.sam
 
